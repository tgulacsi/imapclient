/*
Copyright 2014 Tamás Gulácsi

Licensed under the Apache License, Version 2.0 (the "License");
you may not use this file except in compliance with the License.
You may obtain a copy of the License at

     http://www.apache.org/licenses/LICENSE-2.0

Unless required by applicable law or agreed to in writing, software
distributed under the License is distributed on an "AS IS" BASIS,
WITHOUT WARRANTIES OR CONDITIONS OF ANY KIND, either express or implied.
See the License for the specific language governing permissions and
limitations under the License.
*/

package imapclient

import (
<<<<<<< HEAD
	"bytes"
	"crypto/sha1"
	"io"
=======
	"crypto/sha1"
	"io"
	"strconv"
>>>>>>> 3eee0d58
	"time"

	"github.com/tgulacsi/go/temp"
)

var (
	// ShortSleep is the duration which ised for sleep after successful delivery.
	ShortSleep = 1 * time.Second
	// LongSleep is the duration which used for sleep between errors and if the inbox is empty.
	LongSleep = 5 * time.Minute
)

// DeliveryLoop periodically checks the inbox for mails with the specified pattern
// in the subject (or for any unseen mail if pattern == ""), tries to parse the
// message, and call the deliver function with the parsed message.
//
// If deliver did not returned error, the message is marked as Seen, and if outbox
// is not empty, then moved to outbox.
<<<<<<< HEAD
func DeliveryLoop(c Client, inbox, pattern string, deliver DeliverFunc, outbox string, closeCh <-chan struct{}) {
=======
//
// deliver is called with the message, where X-UID and X-SHA1 are set.
func DeliveryLoop(c Client, inbox, pattern string, deliver DeliverFunc, outbox string) {
>>>>>>> 3eee0d58
	if inbox == "" {
		inbox = "INBOX"
	}
	for {
		n, err := one(c, inbox, pattern, deliver, outbox)
		select {
		case _, ok := <-closeCh:
			if !ok { //channel is closed
				return
			}
		default:
		}

		if err != nil {
			time.Sleep(LongSleep)
			continue
		}
		if n > 0 {
			time.Sleep(ShortSleep)
		} else {
			time.Sleep(LongSleep)
		}
		continue
	}
}

// DeliverFunc is the type for message delivery.
<<<<<<< HEAD
//
// r is the message data, uid is the IMAP server sent message UID, sha1 is the message's sha1 hash.
type DeliverFunc func(r io.ReadSeeker, uid uint32, sha1 []byte) error
=======
type DeliverFunc func(io.ReadSeeker, uint32, []byte) error
>>>>>>> 3eee0d58

func one(c Client, inbox, pattern string, deliver DeliverFunc, outbox string) (int, error) {
	if err := c.Connect(); err != nil {
		Log.Error("Connecting", "server", c, "error", err)
		return 0, err
	}
	defer c.Close(true)

	uids, err := c.ListNew(inbox, pattern)
	if err != nil {
		Log.Error("List", "server", c, "inbox", inbox, "error", err)
		return 0, err
	}

	var n int
<<<<<<< HEAD
	var body bytes.Buffer
	hsh := sha1.New()
	for _, uid := range uids {
		body.Reset()
		hsh.Reset()
		if _, err = c.ReadTo(io.MultiWriter(&body, hsh), uid); err != nil {
=======
	hsh := sha1.New()
	for _, uid := range uids {
		hsh.Reset()
		body := temp.NewMemorySlurper(strconv.FormatUint(uint64(uid), 10))
		if _, err = c.ReadTo(io.MultiWriter(body, hsh), uid); err != nil {
>>>>>>> 3eee0d58
			Log.Error("Read", "uid", uid, "error", err)
			continue
		}

<<<<<<< HEAD
		if err = deliver(bytes.NewReader(body.Bytes()), uid, hsh.Sum(nil)); err != nil {
=======
		if err = deliver(body, uid, hsh.Sum(nil)); err != nil {
>>>>>>> 3eee0d58
			Log.Error("deliver", "uid", uid, "error", err)
			continue
		}
		n++

		if err = c.Mark(uid, true); err != nil {
			Log.Error("mark seen", "uid", uid, "error", err)
			continue
		}

		if outbox != "" {
			if err = c.Move(uid, outbox); err != nil {
				Log.Error("move", "uid", uid, "outbox", outbox, "error", err)
				continue
			}
		}
	}

	return n, nil
}<|MERGE_RESOLUTION|>--- conflicted
+++ resolved
@@ -17,15 +17,9 @@
 package imapclient
 
 import (
-<<<<<<< HEAD
-	"bytes"
-	"crypto/sha1"
-	"io"
-=======
 	"crypto/sha1"
 	"io"
 	"strconv"
->>>>>>> 3eee0d58
 	"time"
 
 	"github.com/tgulacsi/go/temp"
@@ -44,13 +38,9 @@
 //
 // If deliver did not returned error, the message is marked as Seen, and if outbox
 // is not empty, then moved to outbox.
-<<<<<<< HEAD
-func DeliveryLoop(c Client, inbox, pattern string, deliver DeliverFunc, outbox string, closeCh <-chan struct{}) {
-=======
 //
 // deliver is called with the message, where X-UID and X-SHA1 are set.
-func DeliveryLoop(c Client, inbox, pattern string, deliver DeliverFunc, outbox string) {
->>>>>>> 3eee0d58
+func DeliveryLoop(c Client, inbox, pattern string, deliver DeliverFunc, outbox string, closeCh <-chan struct{}) {
 	if inbox == "" {
 		inbox = "INBOX"
 	}
@@ -78,13 +68,9 @@
 }
 
 // DeliverFunc is the type for message delivery.
-<<<<<<< HEAD
 //
 // r is the message data, uid is the IMAP server sent message UID, sha1 is the message's sha1 hash.
 type DeliverFunc func(r io.ReadSeeker, uid uint32, sha1 []byte) error
-=======
-type DeliverFunc func(io.ReadSeeker, uint32, []byte) error
->>>>>>> 3eee0d58
 
 func one(c Client, inbox, pattern string, deliver DeliverFunc, outbox string) (int, error) {
 	if err := c.Connect(); err != nil {
@@ -100,29 +86,16 @@
 	}
 
 	var n int
-<<<<<<< HEAD
-	var body bytes.Buffer
-	hsh := sha1.New()
-	for _, uid := range uids {
-		body.Reset()
-		hsh.Reset()
-		if _, err = c.ReadTo(io.MultiWriter(&body, hsh), uid); err != nil {
-=======
 	hsh := sha1.New()
 	for _, uid := range uids {
 		hsh.Reset()
 		body := temp.NewMemorySlurper(strconv.FormatUint(uint64(uid), 10))
 		if _, err = c.ReadTo(io.MultiWriter(body, hsh), uid); err != nil {
->>>>>>> 3eee0d58
 			Log.Error("Read", "uid", uid, "error", err)
 			continue
 		}
 
-<<<<<<< HEAD
-		if err = deliver(bytes.NewReader(body.Bytes()), uid, hsh.Sum(nil)); err != nil {
-=======
 		if err = deliver(body, uid, hsh.Sum(nil)); err != nil {
->>>>>>> 3eee0d58
 			Log.Error("deliver", "uid", uid, "error", err)
 			continue
 		}
